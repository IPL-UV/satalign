--- conflicted
+++ resolved
@@ -11,34 +11,20 @@
 ]
 
 [tool.poetry.dependencies]
-<<<<<<< HEAD
-#matplotlib = "^3.7.1"
-#python = ">=3.10,<4.0"
-numpy = ">=1.25.2"
-=======
 matplotlib = ">=3.7.1"
 python = ">=3.10,<4.0"
 numpy = "<2.0"
->>>>>>> 3b4f8d3d
 xarray = ">=2023.7.0"
 rasterio = ">=1.3.10"
 pandas = ">=2.0.3"
 opencv-python = ">=4.8.0.76"
-<<<<<<< HEAD
-#scikit-image = {version = ">=0.23.1", optional = true}
-#kornia = {version = ">=0.7.2", optional = true}
-#torch = {version = ">=2.0.0", optional = true}
-#torchvision = {version = "^0.19.0", optional = true} 
-#packaging = {version = "^24.1", optional = true}
-#pycolmap = {version = "^3.10.0", optional = true}
-=======
 scikit-image = {version = ">=0.23.1", optional = true}
 kornia = {version = ">=0.7.2", optional = true}
 torch = {version = ">=2.0.0", optional = true}
 torchvision = {version = ">=0.19.0", optional = true} 
 packaging = {version = ">=24.1", optional = true}
 pycolmap = {version = ">=3.10.0", optional = true}
->>>>>>> 3b4f8d3d
+
 
 [tool.poetry.group.dev.dependencies]
 pytest = "^7.2.0"
